--- conflicted
+++ resolved
@@ -80,19 +80,11 @@
     return out
 
 
-<<<<<<< HEAD
 def goal_to_grpc(goal: seekers.Goal) -> Goal:
     return Goal(
         super=physical_to_grpc(goal),
         camp_id=goal.owner.camp.id if goal.owner else "",
-        time_owned=goal.owned_for
-=======
-def convert_goal_back(goal: seekers.Goal) -> GoalStatus:
-    return GoalStatus(
-        super=convert_physical_back(goal),
-        camp_id=goal.owner.id if goal.owner else "",
         time_owned=goal.time_owned
->>>>>>> 6e90a80c
     )
 
 
