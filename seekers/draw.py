--- conflicted
+++ resolved
@@ -1,9 +1,5 @@
 import pygame
-<<<<<<< HEAD
 from typing import Iterable, Callable, Union, Collection
-=======
-from typing import Iterable, Callable
->>>>>>> 9b553941
 
 from .hash_color import interpolate_color
 from .seekers_types import *
@@ -175,8 +171,7 @@
         pos += dy
         for p in players:
             self.draw_text(str(p.score), p.color, pos, center=False)
-<<<<<<< HEAD
-            self.screen.blit(self.player_name_images[p.name], tuple(pos + dx))
+            self.screen.blit(self.player_name_images[p.id], tuple(pos + dx))
             pos += dy
 
         # draw student's t-test
@@ -186,8 +181,4 @@
             score0 = list(players)[0].score
             score1 = list(players)[1].score
             t, p = stats.ttest_1samp([1] * score0 + [0] * score1, 0.5)
-            self.draw_text(f"{p:.2e}", (255, 255, 255), Vector(100, 100))
-=======
-            self.screen.blit(self.player_name_images[p.id], tuple(pos + dx))
-            pos += dy
->>>>>>> 9b553941
+            self.draw_text(f"{p:.2e}", (255, 255, 255), Vector(100, 100))